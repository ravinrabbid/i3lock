/*
 * vim:ts=4:sw=4:expandtab
 *
 * © 2010 Michael Stapelberg
 *
 * See LICENSE for licensing information
 *
 */
#include <stdio.h>
#include <stdlib.h>
#include <pwd.h>
#include <sys/types.h>
#include <string.h>
#include <unistd.h>
#include <stdbool.h>
#include <stdint.h>
#include <xcb/xcb.h>
#include <xcb/xkb.h>
#include <xcb/dpms.h>
#include <err.h>
#include <assert.h>
#include <security/pam_appl.h>
#include <getopt.h>
#include <string.h>
#include <ev.h>
#include <sys/mman.h>
#include <xkbcommon/xkbcommon.h>
#include <xkbcommon/xkbcommon-compose.h>
#include <xkbcommon/xkbcommon-x11.h>
#include <cairo.h>
#include <cairo/cairo-xcb.h>
#include <librsvg/rsvg.h>

#include "i3lock.h"
#include "xcb.h"
#include "cursors.h"
#include "unlock_indicator.h"
#include "xinerama.h"

#include "button.h"

#define TSTAMP_N_SECS(n) (n * 1.0)
#define TSTAMP_N_MINS(n) (60 * TSTAMP_N_SECS(n))
#define START_TIMER(timer_obj, timeout, callback) \
    timer_obj = start_timer(timer_obj, timeout, callback)
#define STOP_TIMER(timer_obj) \
    timer_obj = stop_timer(timer_obj)

typedef void (*ev_callback_t)(EV_P_ ev_timer *w, int revents);

/* We need this for libxkbfile */
char color[7] = "ffffff";
int inactivity_timeout = 30;
uint32_t last_resolution[2];
xcb_window_t win;
static xcb_cursor_t cursor;
static pam_handle_t *pam_handle;
int input_position = 0;
/* Holds the password you enter (in UTF-8). */
static char password[512];
static bool beep = false;
bool debug_mode = false;
static bool dpms = false;
bool unlock_indicator = true;
char *modifier_string = NULL;
static bool dont_fork = false;
struct ev_loop *main_loop;
static struct ev_timer *clear_pam_wrong_timeout;
static struct ev_timer *clear_indicator_timeout;
static struct ev_timer *dpms_timeout;
static struct ev_timer *discard_passwd_timeout;
extern unlock_state_t unlock_state;
extern pam_state_t pam_state;

static struct xkb_state *xkb_state;
static struct xkb_context *xkb_context;
static struct xkb_keymap *xkb_keymap;
static struct xkb_compose_table *xkb_compose_table;
static struct xkb_compose_state *xkb_compose_state;
static uint8_t xkb_base_event;
static uint8_t xkb_base_error;

cairo_surface_t *img = NULL;
RsvgHandle *svg = NULL;
int anim_layer_count = 0;
bool remove_background = false;
bool sequential_animation = false;
bool tile = false;
bool ignore_empty_password = false;
bool skip_repeated_empty_password = false;

/* isutf, u8_dec © 2005 Jeff Bezanson, public domain */
#define isutf(c) (((c)&0xC0) != 0x80)

/*
 * Decrements i to point to the previous unicode glyph
 *
 */
void u8_dec(char *s, int *i) {
    (void)(isutf(s[--(*i)]) || isutf(s[--(*i)]) || isutf(s[--(*i)]) || --(*i));
}

static void turn_monitors_on(void) {
    if (dpms)
        dpms_set_mode(conn, XCB_DPMS_DPMS_MODE_ON);
}

static void turn_monitors_off(void) {
    if (dpms)
        dpms_set_mode(conn, XCB_DPMS_DPMS_MODE_OFF);
}

/*
 * Loads the XKB keymap from the X11 server and feeds it to xkbcommon.
 * Necessary so that we can properly let xkbcommon track the keyboard state and
 * translate keypresses to utf-8.
 *
 */
static bool load_keymap(void) {
    if (xkb_context == NULL) {
        if ((xkb_context = xkb_context_new(0)) == NULL) {
            fprintf(stderr, "[i3lock] could not create xkbcommon context\n");
            return false;
        }
    }

    xkb_keymap_unref(xkb_keymap);

    int32_t device_id = xkb_x11_get_core_keyboard_device_id(conn);
    DEBUG("device = %d\n", device_id);
    if ((xkb_keymap = xkb_x11_keymap_new_from_device(xkb_context, conn, device_id, 0)) == NULL) {
        fprintf(stderr, "[i3lock] xkb_x11_keymap_new_from_device failed\n");
        return false;
    }

    struct xkb_state *new_state =
        xkb_x11_state_new_from_device(xkb_keymap, conn, device_id);
    if (new_state == NULL) {
        fprintf(stderr, "[i3lock] xkb_x11_state_new_from_device failed\n");
        return false;
    }

    xkb_state_unref(xkb_state);
    xkb_state = new_state;

    return true;
}

/*
 * Loads the XKB compose table from the given locale.
 *
 */
static bool load_compose_table(const char *locale) {
    xkb_compose_table_unref(xkb_compose_table);

    if ((xkb_compose_table = xkb_compose_table_new_from_locale(xkb_context, locale, 0)) == NULL) {
        fprintf(stderr, "[i3lock] xkb_compose_table_new_from_locale failed\n");
        return false;
    }

    struct xkb_compose_state *new_compose_state = xkb_compose_state_new(xkb_compose_table, 0);
    if (new_compose_state == NULL) {
        fprintf(stderr, "[i3lock] xkb_compose_state_new failed\n");
        return false;
    }

    xkb_compose_state_unref(xkb_compose_state);
    xkb_compose_state = new_compose_state;

    return true;
}

/*
 * Clears the memory which stored the password to be a bit safer against
 * cold-boot attacks.
 *
 */
static void clear_password_memory(void) {
    /* A volatile pointer to the password buffer to prevent the compiler from
     * optimizing this out. */
    volatile char *vpassword = password;
    for (int c = 0; c < sizeof(password); c++)
        /* We store a non-random pattern which consists of the (irrelevant)
         * index plus (!) the value of the beep variable. This prevents the
         * compiler from optimizing the calls away, since the value of 'beep'
         * is not known at compile-time. */
        vpassword[c] = c + (int)beep;
}

ev_timer *start_timer(ev_timer *timer_obj, ev_tstamp timeout, ev_callback_t callback) {
    if (timer_obj) {
        ev_timer_stop(main_loop, timer_obj);
        ev_timer_set(timer_obj, timeout, 0.);
        ev_timer_start(main_loop, timer_obj);
    } else {
        /* When there is no memory, we just don’t have a timeout. We cannot
         * exit() here, since that would effectively unlock the screen. */
        timer_obj = calloc(sizeof(struct ev_timer), 1);
        if (timer_obj) {
            ev_timer_init(timer_obj, callback, timeout, 0.);
            ev_timer_start(main_loop, timer_obj);
        }
    }
    return timer_obj;
}

ev_timer *stop_timer(ev_timer *timer_obj) {
    if (timer_obj) {
        ev_timer_stop(main_loop, timer_obj);
        free(timer_obj);
    }
    return NULL;
}

/*
 * Resets pam_state to STATE_PAM_IDLE 2 seconds after an unsuccessful
 * authentication event.
 *
 */
static void clear_pam_wrong(EV_P_ ev_timer *w, int revents) {
    DEBUG("clearing pam wrong\n");
    pam_state = STATE_PAM_IDLE;
    unlock_state = STATE_STARTED;
    redraw_screen();

    /* Clear modifier string. */
    if (modifier_string != NULL) {
        free(modifier_string);
        modifier_string = NULL;
    }

    /* Now free this timeout. */
    STOP_TIMER(clear_pam_wrong_timeout);
}

static void clear_indicator_cb(EV_P_ ev_timer *w, int revents) {
    clear_indicator();
    STOP_TIMER(clear_indicator_timeout);
}

static void clear_input(void) {
    input_position = 0;
    clear_password_memory();
    password[input_position] = '\0';

    /* Hide the unlock indicator after a bit if the password buffer is
     * empty. */
    if (unlock_indicator) {
        START_TIMER(clear_indicator_timeout, 1.0, clear_indicator_cb);
        unlock_state = STATE_BACKSPACE_ACTIVE;
        redraw_screen();
        unlock_state = STATE_KEY_PRESSED;
    }
}

static void turn_off_monitors_cb(EV_P_ ev_timer *w, int revents) {
    if (input_position == 0)
        turn_monitors_off();

    STOP_TIMER(dpms_timeout);
}

static void discard_passwd_cb(EV_P_ ev_timer *w, int revents) {
    clear_input();
    turn_monitors_off();
    STOP_TIMER(discard_passwd_timeout);
}

static void input_done(void) {
    STOP_TIMER(clear_pam_wrong_timeout);
    pam_state = STATE_PAM_VERIFY;
    redraw_screen();

    if (pam_authenticate(pam_handle, 0) == PAM_SUCCESS) {
        DEBUG("successfully authenticated\n");
        clear_password_memory();
        /* Turn the screen on, as it may have been turned off
         * on release of the 'enter' key. */
        turn_monitors_on();

        /* PAM credentials should be refreshed, this will for example update any kerberos tickets.
         * Related to credentials pam_end() needs to be called to cleanup any temporary
         * credentials like kerberos /tmp/krb5cc_pam_* files which may of been left behind if the
         * refresh of the credentials failed. */
        pam_setcred(pam_handle, PAM_REFRESH_CRED);
        pam_end(pam_handle, PAM_SUCCESS);

        exit(0);
    }

    if (debug_mode)
        fprintf(stderr, "Authentication failure\n");

    /* Get state of Caps and Num lock modifiers, to be displayed in
     * STATE_PAM_WRONG state */
    xkb_mod_index_t idx, num_mods;
    const char *mod_name;

    num_mods = xkb_keymap_num_mods(xkb_keymap);

    for (idx = 0; idx < num_mods; idx++) {
        if (!xkb_state_mod_index_is_active(xkb_state, idx, XKB_STATE_MODS_EFFECTIVE))
            continue;

        mod_name = xkb_keymap_mod_get_name(xkb_keymap, idx);
        if (mod_name == NULL)
            continue;

        /* Replace certain xkb names with nicer, human-readable ones. */
        if (strcmp(mod_name, XKB_MOD_NAME_CAPS) == 0)
            mod_name = "Caps Lock";
        else if (strcmp(mod_name, XKB_MOD_NAME_ALT) == 0)
            mod_name = "Alt";
        else if (strcmp(mod_name, XKB_MOD_NAME_NUM) == 0)
            mod_name = "Num Lock";
        else if (strcmp(mod_name, XKB_MOD_NAME_LOGO) == 0)
            mod_name = "Win";

        char *tmp;
        if (modifier_string == NULL) {
            if (asprintf(&tmp, "%s", mod_name) != -1)
                modifier_string = tmp;
        } else if (asprintf(&tmp, "%s, %s", modifier_string, mod_name) != -1) {
            free(modifier_string);
            modifier_string = tmp;
        }
    }

    pam_state = STATE_PAM_WRONG;
    clear_input();
    if (unlock_indicator)
        redraw_screen();

    /* Clear this state after 2 seconds (unless the user enters another
     * password during that time). */
    ev_now_update(main_loop);
    START_TIMER(clear_pam_wrong_timeout, TSTAMP_N_SECS(2), clear_pam_wrong);

    /* Cancel the clear_indicator_timeout, it would hide the unlock indicator
     * too early. */
    STOP_TIMER(clear_indicator_timeout);

    /* beep on authentication failure, if enabled */
    if (beep) {
        xcb_bell(conn, 100);
        xcb_flush(conn);
    }
}

static void redraw_timeout(EV_P_ ev_timer *w, int revents) {
    redraw_screen();
    STOP_TIMER(w);
}

static bool skip_without_validation(void) {
    if (input_position != 0)
        return false;

    if (skip_repeated_empty_password || ignore_empty_password)
        return true;

    return false;
}

/*
 * Handle key presses. Fixes state, then looks up the key symbol for the
 * given keycode, then looks up the key symbol (as UCS-2), converts it to
 * UTF-8 and stores it in the password array.
 *
 */
static void handle_key_press(xcb_key_press_event_t *event) {
    xkb_keysym_t ksym;
    char buffer[128];
    int n;
    bool ctrl;
    bool composed = false;

    ksym = xkb_state_key_get_one_sym(xkb_state, event->detail);
    ctrl = xkb_state_mod_name_is_active(xkb_state, XKB_MOD_NAME_CTRL, XKB_STATE_MODS_DEPRESSED);

    /* The buffer will be null-terminated, so n >= 2 for 1 actual character. */
    memset(buffer, '\0', sizeof(buffer));

    if (xkb_compose_state && xkb_compose_state_feed(xkb_compose_state, ksym) == XKB_COMPOSE_FEED_ACCEPTED) {
        switch (xkb_compose_state_get_status(xkb_compose_state)) {
            case XKB_COMPOSE_NOTHING:
                break;
            case XKB_COMPOSE_COMPOSING:
                return;
            case XKB_COMPOSE_COMPOSED:
                /* xkb_compose_state_get_utf8 doesn't include the terminating byte in the return value
             * as xkb_keysym_to_utf8 does. Adding one makes the variable n consistent. */
                n = xkb_compose_state_get_utf8(xkb_compose_state, buffer, sizeof(buffer)) + 1;
                ksym = xkb_compose_state_get_one_sym(xkb_compose_state);
                composed = true;
                break;
            case XKB_COMPOSE_CANCELLED:
                xkb_compose_state_reset(xkb_compose_state);
                return;
        }
    }

    if (!composed) {
        n = xkb_keysym_to_utf8(ksym, buffer, sizeof(buffer));
    }

    switch (ksym) {
        case XKB_KEY_Return:
        case XKB_KEY_KP_Enter:
        case XKB_KEY_XF86ScreenSaver:
            if (pam_state == STATE_PAM_WRONG)
                return;

            if (skip_without_validation()) {
                clear_input();
                return;
            }
            password[input_position] = '\0';
            unlock_state = STATE_KEY_PRESSED;
            redraw_screen();
            input_done();
            skip_repeated_empty_password = true;
            return;
        default:
            skip_repeated_empty_password = false;
    }

    switch (ksym) {
        case XKB_KEY_u:
            if (ctrl) {
                DEBUG("C-u pressed\n");
                clear_input();
                return;
            }
            break;

        case XKB_KEY_Escape:
            clear_input();
            return;

        case XKB_KEY_BackSpace:
            if (input_position == 0)
                return;

            /* decrement input_position to point to the previous glyph */
            u8_dec(password, &input_position);
            password[input_position] = '\0';

            /* Hide the unlock indicator after a bit if the password buffer is
         * empty. */
            START_TIMER(clear_indicator_timeout, 1.0, clear_indicator_cb);
            unlock_state = STATE_BACKSPACE_ACTIVE;
            redraw_screen();
            unlock_state = STATE_KEY_PRESSED;
            return;
    }

    if ((input_position + 8) >= sizeof(password))
        return;

#if 0
    /* FIXME: handle all of these? */
    printf("is_keypad_key = %d\n", xcb_is_keypad_key(sym));
    printf("is_private_keypad_key = %d\n", xcb_is_private_keypad_key(sym));
    printf("xcb_is_cursor_key = %d\n", xcb_is_cursor_key(sym));
    printf("xcb_is_pf_key = %d\n", xcb_is_pf_key(sym));
    printf("xcb_is_function_key = %d\n", xcb_is_function_key(sym));
    printf("xcb_is_misc_function_key = %d\n", xcb_is_misc_function_key(sym));
    printf("xcb_is_modifier_key = %d\n", xcb_is_modifier_key(sym));
#endif

    if (n < 2)
        return;

    /* store it in the password array as UTF-8 */
    memcpy(password + input_position, buffer, n - 1);
    input_position += n - 1;
    DEBUG("current password = %.*s\n", input_position, password);

    if (unlock_indicator) {
        unlock_state = STATE_KEY_ACTIVE;
        redraw_screen();
        unlock_state = STATE_KEY_PRESSED;

        struct ev_timer *timeout = NULL;
        START_TIMER(timeout, TSTAMP_N_SECS(0.25), redraw_timeout);
        STOP_TIMER(clear_indicator_timeout);
    }

    START_TIMER(discard_passwd_timeout, TSTAMP_N_MINS(3), discard_passwd_cb);
}

/*
 * A visibility notify event will be received when the visibility (= can the
 * user view the complete window) changes, so for example when a popup overlays
 * some area of the i3lock window.
 *
 * In this case, we raise our window on top so that the popup (or whatever is
 * hiding us) gets hidden.
 *
 */
static void handle_visibility_notify(xcb_connection_t *conn,
                                     xcb_visibility_notify_event_t *event) {
    if (event->state != XCB_VISIBILITY_UNOBSCURED) {
        uint32_t values[] = {XCB_STACK_MODE_ABOVE};
        xcb_configure_window(conn, event->window, XCB_CONFIG_WINDOW_STACK_MODE, values);
        xcb_flush(conn);
    }
}

/*
 * Called when the keyboard mapping changes. We update our symbols.
 *
 * We ignore errors — if the new keymap cannot be loaded it’s better if the
 * screen stays locked and the user intervenes by using killall i3lock.
 *
 */
static void process_xkb_event(xcb_generic_event_t *gevent) {
    union xkb_event {
        struct {
            uint8_t response_type;
            uint8_t xkbType;
            uint16_t sequence;
            xcb_timestamp_t time;
            uint8_t deviceID;
        } any;
        xcb_xkb_new_keyboard_notify_event_t new_keyboard_notify;
        xcb_xkb_map_notify_event_t map_notify;
        xcb_xkb_state_notify_event_t state_notify;
    } *event = (union xkb_event *)gevent;

    DEBUG("process_xkb_event for device %d\n", event->any.deviceID);

    if (event->any.deviceID != xkb_x11_get_core_keyboard_device_id(conn))
        return;

    /*
     * XkbNewKkdNotify and XkbMapNotify together capture all sorts of keymap
     * updates (e.g. xmodmap, xkbcomp, setxkbmap), with minimal redundent
     * recompilations.
     */
    switch (event->any.xkbType) {
        case XCB_XKB_NEW_KEYBOARD_NOTIFY:
            if (event->new_keyboard_notify.changed & XCB_XKB_NKN_DETAIL_KEYCODES)
                (void)load_keymap();
            break;

        case XCB_XKB_MAP_NOTIFY:
            (void)load_keymap();
            break;

        case XCB_XKB_STATE_NOTIFY:
            xkb_state_update_mask(xkb_state,
                                  event->state_notify.baseMods,
                                  event->state_notify.latchedMods,
                                  event->state_notify.lockedMods,
                                  event->state_notify.baseGroup,
                                  event->state_notify.latchedGroup,
                                  event->state_notify.lockedGroup);
            break;
    }
}

/*
 * Called when the properties on the root window change, e.g. when the screen
 * resolution changes. If so we update the window to cover the whole screen
 * and also redraw the image, if any.
 *
 */
void handle_screen_resize(void) {
    xcb_get_geometry_cookie_t geomc;
    xcb_get_geometry_reply_t *geom;
    geomc = xcb_get_geometry(conn, screen->root);
    if ((geom = xcb_get_geometry_reply(conn, geomc, 0)) == NULL)
        return;

    if (last_resolution[0] == geom->width &&
        last_resolution[1] == geom->height) {
        free(geom);
        return;
    }

    last_resolution[0] = geom->width;
    last_resolution[1] = geom->height;

    free(geom);

    redraw_screen();

    uint32_t mask = XCB_CONFIG_WINDOW_WIDTH | XCB_CONFIG_WINDOW_HEIGHT;
    xcb_configure_window(conn, win, mask, last_resolution);
    xcb_flush(conn);

    xinerama_query_screens();
    redraw_screen();
}

/*
 * Callback function for PAM. We only react on password request callbacks.
 *
 */
static int conv_callback(int num_msg, const struct pam_message **msg,
                         struct pam_response **resp, void *appdata_ptr) {
    if (num_msg == 0)
        return 1;

    /* PAM expects an array of responses, one for each message */
    if ((*resp = calloc(num_msg, sizeof(struct pam_response))) == NULL) {
        perror("calloc");
        return 1;
    }

    for (int c = 0; c < num_msg; c++) {
        if (msg[c]->msg_style != PAM_PROMPT_ECHO_OFF &&
            msg[c]->msg_style != PAM_PROMPT_ECHO_ON)
            continue;

        /* return code is currently not used but should be set to zero */
        resp[c]->resp_retcode = 0;
        if ((resp[c]->resp = strdup(password)) == NULL) {
            perror("strdup");
            return 1;
        }
    }

    return 0;
}

/*
 * This callback is only a dummy, see xcb_prepare_cb and xcb_check_cb.
 * See also man libev(3): "ev_prepare" and "ev_check" - customise your event loop
 *
 */
static void xcb_got_event(EV_P_ struct ev_io *w, int revents) {
    /* empty, because xcb_prepare_cb and xcb_check_cb are used */
}

/*
 * Flush before blocking (and waiting for new events)
 *
 */
static void xcb_prepare_cb(EV_P_ ev_prepare *w, int revents) {
    xcb_flush(conn);
}

/*
 * Instead of polling the X connection socket we leave this to
 * xcb_poll_for_event() which knows better than we can ever know.
 *
 */
static void xcb_check_cb(EV_P_ ev_check *w, int revents) {
    xcb_generic_event_t *event;

    if (xcb_connection_has_error(conn))
        errx(EXIT_FAILURE, "X11 connection broke, did your server terminate?\n");

    while ((event = xcb_poll_for_event(conn)) != NULL) {
        if (event->response_type == 0) {
            xcb_generic_error_t *error = (xcb_generic_error_t *)event;
            if (debug_mode)
                fprintf(stderr, "X11 Error received! sequence 0x%x, error_code = %d\n",
                        error->sequence, error->error_code);
            free(event);
            continue;
        }

        /* Strip off the highest bit (set if the event is generated) */
        int type = (event->response_type & 0x7F);

        switch (type) {
            case XCB_KEY_PRESS:
                handle_key_press((xcb_key_press_event_t *)event);
                break;

            case XCB_KEY_RELEASE:
                /* If this was the backspace or escape key we are back at an
                 * empty input, so turn off the screen if DPMS is enabled, but
                 * only do that after some timeout: maybe user mistyped and
                 * will type again right away */
                START_TIMER(dpms_timeout, TSTAMP_N_SECS(inactivity_timeout),
                            turn_off_monitors_cb);
                break;

            case XCB_VISIBILITY_NOTIFY:
                handle_visibility_notify(conn, (xcb_visibility_notify_event_t *)event);
                break;

            case XCB_MAP_NOTIFY:
                if (!dont_fork) {
                    /* After the first MapNotify, we never fork again. We don’t
                     * expect to get another MapNotify, but better be sure… */
                    dont_fork = true;

                    /* In the parent process, we exit */
                    if (fork() != 0)
                        exit(0);

                    ev_loop_fork(EV_DEFAULT);
                }
                break;

            case XCB_CONFIGURE_NOTIFY:
                handle_screen_resize();
                break;

            default:
                if (type == xkb_base_event)
                    process_xkb_event(event);
        }

        free(event);
    }
}

/*
 * This function is called from a fork()ed child and will raise the i3lock
 * window when the window is obscured, even when the main i3lock process is
 * blocked due to PAM.
 *
 */
static void raise_loop(xcb_window_t window) {
    xcb_connection_t *conn;
    xcb_generic_event_t *event;
    int screens;

    if ((conn = xcb_connect(NULL, &screens)) == NULL ||
        xcb_connection_has_error(conn))
        errx(EXIT_FAILURE, "Cannot open display\n");

    /* We need to know about the window being obscured or getting destroyed. */
    xcb_change_window_attributes(conn, window, XCB_CW_EVENT_MASK,
                                 (uint32_t[]){
                                     XCB_EVENT_MASK_VISIBILITY_CHANGE |
                                     XCB_EVENT_MASK_STRUCTURE_NOTIFY});
    xcb_flush(conn);

    DEBUG("Watching window 0x%08x\n", window);
    while ((event = xcb_wait_for_event(conn)) != NULL) {
        if (event->response_type == 0) {
            xcb_generic_error_t *error = (xcb_generic_error_t *)event;
            DEBUG("X11 Error received! sequence 0x%x, error_code = %d\n",
                  error->sequence, error->error_code);
            free(event);
            continue;
        }
        /* Strip off the highest bit (set if the event is generated) */
        int type = (event->response_type & 0x7F);
        DEBUG("Read event of type %d\n", type);
        switch (type) {
            case XCB_VISIBILITY_NOTIFY:
                handle_visibility_notify(conn, (xcb_visibility_notify_event_t *)event);
                break;
            case XCB_UNMAP_NOTIFY:
                DEBUG("UnmapNotify for 0x%08x\n", (((xcb_unmap_notify_event_t *)event)->window));
                if (((xcb_unmap_notify_event_t *)event)->window == window)
                    exit(EXIT_SUCCESS);
                break;
            case XCB_DESTROY_NOTIFY:
                DEBUG("DestroyNotify for 0x%08x\n", (((xcb_destroy_notify_event_t *)event)->window));
                if (((xcb_destroy_notify_event_t *)event)->window == window)
                    exit(EXIT_SUCCESS);
                break;
            default:
                DEBUG("Unhandled event type %d\n", type);
                break;
        }
        free(event);
    }
}

int main(int argc, char *argv[]) {
    struct passwd *pw;
    char *username;
    char *image_path = NULL;
    char *svg_path = NULL;
    int ret;
    struct pam_conv conv = {conv_callback, NULL};
    int curs_choice = CURS_NONE;
    int o;
    int optind = 0;
    struct option longopts[] = {
        {"version", no_argument, NULL, 'v'},
        {"nofork", no_argument, NULL, 'n'},
        {"beep", no_argument, NULL, 'b'},
        {"dpms", no_argument, NULL, 'd'},
        {"color", required_argument, NULL, 'c'},
        {"pointer", required_argument, NULL, 'p'},
        {"debug", no_argument, NULL, 0},
        {"help", no_argument, NULL, 'h'},
        {"no-unlock-indicator", no_argument, NULL, 'u'},
        {"image", required_argument, NULL, 'i'},
        {"tiling", no_argument, NULL, 't'},
        {"ignore-empty-password", no_argument, NULL, 'e'},
        {"inactivity-timeout", required_argument, NULL, 'I'},
<<<<<<< HEAD
        {"indicator-svg", required_argument, NULL, 's'},
        {NULL, no_argument, NULL, 0}
    };
=======
        {"show-failed-attempts", no_argument, NULL, 'f'},
        {NULL, no_argument, NULL, 0}};
>>>>>>> 105a86dc

    if ((pw = getpwuid(getuid())) == NULL)
        err(EXIT_FAILURE, "getpwuid() failed");
    if ((username = pw->pw_name) == NULL)
        errx(EXIT_FAILURE, "pw->pw_name is NULL.\n");

    char *optstring = "hvnbdc:p:ui:teI:s:";
    while ((o = getopt_long(argc, argv, optstring, longopts, &optind)) != -1) {
        switch (o) {
            case 'v':
                errx(EXIT_SUCCESS, "version " VERSION " © 2010 Michael Stapelberg");
            case 'n':
                dont_fork = true;
                break;
            case 'b':
                beep = true;
                break;
            case 'd':
                dpms = true;
                break;
            case 'I': {
                int time = 0;
                if (sscanf(optarg, "%d", &time) != 1 || time < 0)
                    errx(EXIT_FAILURE, "invalid timeout, it must be a positive integer\n");
                inactivity_timeout = time;
                break;
            }
            case 'c': {
                char *arg = optarg;

                /* Skip # if present */
                if (arg[0] == '#')
                    arg++;

                if (strlen(arg) != 6 || sscanf(arg, "%06[0-9a-fA-F]", color) != 1)
                    errx(EXIT_FAILURE, "color is invalid, it must be given in 3-byte hexadecimal format: rrggbb\n");

                break;
            }
<<<<<<< HEAD
            break;
        case 'e':
            ignore_empty_password = true;
            break;
        case 0:
            if (strcmp(longopts[optind].name, "debug") == 0)
                debug_mode = true;
            break;
        case 's':
            svg_path = strdup(optarg);
            break;
        default:
            errx(EXIT_FAILURE, "Syntax: i3lock [-v] [-n] [-b] [-d] [-c color] [-u] [-p win|default]"
            " [-i image.png] [-t] [-e] [-I] [-f] [-s]"
            );
=======
            case 'u':
                unlock_indicator = false;
                break;
            case 'i':
                image_path = strdup(optarg);
                break;
            case 't':
                tile = true;
                break;
            case 'p':
                if (!strcmp(optarg, "win")) {
                    curs_choice = CURS_WIN;
                } else if (!strcmp(optarg, "default")) {
                    curs_choice = CURS_DEFAULT;
                } else {
                    errx(EXIT_FAILURE, "i3lock: Invalid pointer type given. Expected one of \"win\" or \"default\".\n");
                }
                break;
            case 'e':
                ignore_empty_password = true;
                break;
            case 0:
                if (strcmp(longopts[optind].name, "debug") == 0)
                    debug_mode = true;
                break;
            case 'f':
                show_failed_attempts = true;
                break;
            default:
                errx(EXIT_FAILURE, "Syntax: i3lock [-v] [-n] [-b] [-d] [-c color] [-u] [-p win|default]"
                                   " [-i image.png] [-t] [-e] [-I] [-f]");
>>>>>>> 105a86dc
        }
    }

    /* We need (relatively) random numbers for highlighting a random part of
     * the unlock indicator upon keypresses. */
    srand(time(NULL));

    /* Initialize PAM */
    ret = pam_start("i3lock", username, &conv, &pam_handle);
    if (ret != PAM_SUCCESS)
        errx(EXIT_FAILURE, "PAM: %s", pam_strerror(pam_handle, ret));

/* Using mlock() as non-super-user seems only possible in Linux. Users of other
 * operating systems should use encrypted swap/no swap (or remove the ifdef and
 * run i3lock as super-user). */
#if defined(__linux__)
    /* Lock the area where we store the password in memory, we don’t want it to
     * be swapped to disk. Since Linux 2.6.9, this does not require any
     * privileges, just enough bytes in the RLIMIT_MEMLOCK limit. */
    if (mlock(password, sizeof(password)) != 0)
        err(EXIT_FAILURE, "Could not lock page in memory, check RLIMIT_MEMLOCK");
#endif

    /* Double checking that connection is good and operatable with xcb */
    int screennr;
    if ((conn = xcb_connect(NULL, &screennr)) == NULL ||
        xcb_connection_has_error(conn))
        errx(EXIT_FAILURE, "Could not connect to X11, maybe you need to set DISPLAY?");

    if (xkb_x11_setup_xkb_extension(conn,
                                    XKB_X11_MIN_MAJOR_XKB_VERSION,
                                    XKB_X11_MIN_MINOR_XKB_VERSION,
                                    0,
                                    NULL,
                                    NULL,
                                    &xkb_base_event,
                                    &xkb_base_error) != 1)
        errx(EXIT_FAILURE, "Could not setup XKB extension.");

    static const xcb_xkb_map_part_t required_map_parts =
        (XCB_XKB_MAP_PART_KEY_TYPES |
         XCB_XKB_MAP_PART_KEY_SYMS |
         XCB_XKB_MAP_PART_MODIFIER_MAP |
         XCB_XKB_MAP_PART_EXPLICIT_COMPONENTS |
         XCB_XKB_MAP_PART_KEY_ACTIONS |
         XCB_XKB_MAP_PART_VIRTUAL_MODS |
         XCB_XKB_MAP_PART_VIRTUAL_MOD_MAP);

    static const xcb_xkb_event_type_t required_events =
        (XCB_XKB_EVENT_TYPE_NEW_KEYBOARD_NOTIFY |
         XCB_XKB_EVENT_TYPE_MAP_NOTIFY |
         XCB_XKB_EVENT_TYPE_STATE_NOTIFY);

    xcb_xkb_select_events(
        conn,
        xkb_x11_get_core_keyboard_device_id(conn),
        required_events,
        0,
        required_events,
        required_map_parts,
        required_map_parts,
        0);

    /* When we cannot initially load the keymap, we better exit */
    if (!load_keymap())
        errx(EXIT_FAILURE, "Could not load keymap");

    const char *locale = getenv("LC_ALL");
    if (!locale)
        locale = getenv("LC_CTYPE");
    if (!locale)
        locale = getenv("LANG");
    if (!locale) {
        if (debug_mode)
            fprintf(stderr, "Can't detect your locale, fallback to C\n");
        locale = "C";
    }

    load_compose_table(locale);

    xinerama_init();
    xinerama_query_screens();

    /* if DPMS is enabled, check if the X server really supports it */
    if (dpms) {
        xcb_dpms_capable_cookie_t dpmsc = xcb_dpms_capable(conn);
        xcb_dpms_capable_reply_t *dpmsr;
        if ((dpmsr = xcb_dpms_capable_reply(conn, dpmsc, NULL))) {
            if (!dpmsr->capable) {
                if (debug_mode)
                    fprintf(stderr, "Disabling DPMS, X server not DPMS capable\n");
                dpms = false;
            }
            free(dpmsr);
        }
    }

    screen = xcb_setup_roots_iterator(xcb_get_setup(conn)).data;

    last_resolution[0] = screen->width_in_pixels;
    last_resolution[1] = screen->height_in_pixels;

    xcb_change_window_attributes(conn, screen->root, XCB_CW_EVENT_MASK,
                                 (uint32_t[]){XCB_EVENT_MASK_STRUCTURE_NOTIFY});

    if (image_path) {
        /* Create a pixmap to render on, fill it with the background color */
        img = cairo_image_surface_create_from_png(image_path);
        /* In case loading failed, we just pretend no -i was specified. */
        if (cairo_surface_status(img) != CAIRO_STATUS_SUCCESS) {
            fprintf(stderr, "Could not load image \"%s\": %s\n",
                    image_path, cairo_status_to_string(cairo_surface_status(img)));
            img = NULL;
        }
    }

    /* Load SVG */
    GError* e = NULL;
    if (svg_path == NULL) {
        svg = rsvg_handle_new_from_data(button_svg, sizeof(button_svg), &e);
    } else {
       svg = rsvg_handle_new_from_file(svg_path, &e);
    }

    if(e != NULL) {
        errx(EXIT_FAILURE, "Could not load indicator SVG: %s", e->message);
    }

    for(;anim_layer_count < 100; anim_layer_count++) {
        char anim_id[9];
        snprintf(anim_id, sizeof(anim_id), "#anim%02d", anim_layer_count);

        if(rsvg_handle_has_sub(svg, anim_id) != TRUE) {
            break;
        }
    }

    if(rsvg_handle_has_sub(svg, "#remove_background") == TRUE) {
        remove_background = true;
    }

    if(rsvg_handle_has_sub(svg, "#sequential_animation") == TRUE) {
        sequential_animation = true;
    }

    /* Pixmap on which the image is rendered to (if any) */
    xcb_pixmap_t bg_pixmap = draw_image(last_resolution);

    /* open the fullscreen window, already with the correct pixmap in place */
    win = open_fullscreen_window(conn, screen, color, bg_pixmap);
    xcb_free_pixmap(conn, bg_pixmap);

    pid_t pid = fork();
    /* The pid == -1 case is intentionally ignored here:
     * While the child process is useful for preventing other windows from
     * popping up while i3lock blocks, it is not critical. */
    if (pid == 0) {
        /* Child */
        close(xcb_get_file_descriptor(conn));
        raise_loop(win);
        exit(EXIT_SUCCESS);
    }

    cursor = create_cursor(conn, screen, win, curs_choice);

    grab_pointer_and_keyboard(conn, screen, cursor);
    /* Load the keymap again to sync the current modifier state. Since we first
     * loaded the keymap, there might have been changes, but starting from now,
     * we should get all key presses/releases due to having grabbed the
     * keyboard. */
    (void)load_keymap();

    turn_monitors_off();

    /* Initialize the libev event loop. */
    main_loop = EV_DEFAULT;
    if (main_loop == NULL)
        errx(EXIT_FAILURE, "Could not initialize libev. Bad LIBEV_FLAGS?\n");

    struct ev_io *xcb_watcher = calloc(sizeof(struct ev_io), 1);
    struct ev_check *xcb_check = calloc(sizeof(struct ev_check), 1);
    struct ev_prepare *xcb_prepare = calloc(sizeof(struct ev_prepare), 1);

    ev_io_init(xcb_watcher, xcb_got_event, xcb_get_file_descriptor(conn), EV_READ);
    ev_io_start(main_loop, xcb_watcher);

    ev_check_init(xcb_check, xcb_check_cb);
    ev_check_start(main_loop, xcb_check);

    ev_prepare_init(xcb_prepare, xcb_prepare_cb);
    ev_prepare_start(main_loop, xcb_prepare);

    /* Invoke the event callback once to catch all the events which were
     * received up until now. ev will only pick up new events (when the X11
     * file descriptor becomes readable). */
    ev_invoke(main_loop, xcb_check, 0);
    ev_loop(main_loop, 0);
}<|MERGE_RESOLUTION|>--- conflicted
+++ resolved
@@ -792,14 +792,10 @@
         {"tiling", no_argument, NULL, 't'},
         {"ignore-empty-password", no_argument, NULL, 'e'},
         {"inactivity-timeout", required_argument, NULL, 'I'},
-<<<<<<< HEAD
         {"indicator-svg", required_argument, NULL, 's'},
+        {"show-failed-attempts", no_argument, NULL, 'f'},
         {NULL, no_argument, NULL, 0}
     };
-=======
-        {"show-failed-attempts", no_argument, NULL, 'f'},
-        {NULL, no_argument, NULL, 0}};
->>>>>>> 105a86dc
 
     if ((pw = getpwuid(getuid())) == NULL)
         err(EXIT_FAILURE, "getpwuid() failed");
@@ -839,23 +835,9 @@
 
                 break;
             }
-<<<<<<< HEAD
-            break;
-        case 'e':
-            ignore_empty_password = true;
-            break;
-        case 0:
-            if (strcmp(longopts[optind].name, "debug") == 0)
-                debug_mode = true;
-            break;
-        case 's':
-            svg_path = strdup(optarg);
-            break;
-        default:
-            errx(EXIT_FAILURE, "Syntax: i3lock [-v] [-n] [-b] [-d] [-c color] [-u] [-p win|default]"
-            " [-i image.png] [-t] [-e] [-I] [-f] [-s]"
-            );
-=======
+            case 's':
+                svg_path = strdup(optarg);
+                break;
             case 'u':
                 unlock_indicator = false;
                 break;
@@ -881,13 +863,12 @@
                 if (strcmp(longopts[optind].name, "debug") == 0)
                     debug_mode = true;
                 break;
-            case 'f':
+/*            case 'f':
                 show_failed_attempts = true;
-                break;
+                break;*/
             default:
                 errx(EXIT_FAILURE, "Syntax: i3lock [-v] [-n] [-b] [-d] [-c color] [-u] [-p win|default]"
-                                   " [-i image.png] [-t] [-e] [-I] [-f]");
->>>>>>> 105a86dc
+                                   " [-i image.png] [-t] [-e] [-I] [-f] [-s indicator.svg]");
         }
     }
 
