/*
 * vim:ts=4:sw=4:expandtab
 *
 * © 2010 Michael Stapelberg
 *
 * See LICENSE for licensing information
 *
 */
#include <stdbool.h>
#include <stdlib.h>
#include <stdio.h>
#include <string.h>
#include <math.h>
#include <xcb/xcb.h>
#include <ev.h>
#include <cairo.h>
#include <cairo/cairo-xcb.h>
#include <librsvg/rsvg.h>

#include "i3lock.h"
#include "xcb.h"
#include "unlock_indicator.h"
#include "xinerama.h"

/*******************************************************************************
 * Variables defined in i3lock.c.
 ******************************************************************************/

extern bool debug_mode;

/* The current position in the input buffer. Useful to determine if any
 * characters of the password have already been entered or not. */
int input_position;

/* The lock window. */
extern xcb_window_t win;

/* The current resolution of the X11 root window. */
extern uint32_t last_resolution[2];

/* Whether the unlock indicator is enabled (defaults to true). */
extern bool unlock_indicator;

/* List of pressed modifiers, or NULL if none are pressed. */
extern char *modifier_string;

/* A Cairo surface containing the specified image (-i), if any. */
extern cairo_surface_t *img;

/* Whether the image should be tiled. */
extern bool tile;
/* The background color to use (in hex). */
extern char color[7];

/* SVG handle for unlock indicator. */
extern RsvgHandle* svg;

/* Number of animation layers in the SVG */
extern int anim_layer_count;

/* Remove background layers when drawing animation */
extern bool remove_background;

/* Play animation in sequential order */
extern bool sequential_animation;

/*******************************************************************************
 * Variables defined in xcb.c.
 ******************************************************************************/

/* The root screen, to determine the DPI. */
extern xcb_screen_t *screen;

/*******************************************************************************
 * Local variables.
 ******************************************************************************/

/* Cache the screen’s visual, necessary for creating a Cairo context. */
static xcb_visualtype_t *vistype;

/* Maintain the current unlock/PAM state to draw the appropriate unlock
 * indicator. */
unlock_state_t unlock_state;
pam_state_t pam_state;

/* Remember current animation frame */
int current_frame = 0;

/*
 * Returns the scaling factor of the current screen. E.g., on a 227 DPI MacBook
 * Pro 13" Retina screen, the scaling factor is 227/96 = 2.36.
 *
 */
static double scaling_factor(void) {
    const int dpi = (double)screen->height_in_pixels * 25.4 /
                    (double)screen->height_in_millimeters;
    return (dpi / 96.0);
}

/*
 * Draws global image with fill color onto a pixmap with the given
 * resolution and returns it.
 *
 */
xcb_pixmap_t draw_image(uint32_t *resolution) {
    xcb_pixmap_t bg_pixmap = XCB_NONE;

    RsvgDimensionData svg_dimensions;
    rsvg_handle_get_dimensions(svg, &svg_dimensions);
    int indicator_x_physical = ceil(scaling_factor() * svg_dimensions.width);
    int indicator_y_physical = ceil(scaling_factor() * svg_dimensions.height);

    if (!vistype)
        vistype = get_root_visual_type(screen);
    bg_pixmap = create_bg_pixmap(conn, screen, resolution, color);
    /* Initialize cairo: Create one in-memory surface to render the unlock
     * indicator on, create one XCB surface to actually draw (one or more,
     * depending on the amount of screens) unlock indicators on. */
    cairo_surface_t *output = cairo_image_surface_create(CAIRO_FORMAT_ARGB32, indicator_x_physical, indicator_y_physical);
    cairo_t *ctx = cairo_create(output);

    cairo_surface_t *xcb_output = cairo_xcb_surface_create(conn, bg_pixmap, vistype, resolution[0], resolution[1]);
    cairo_t *xcb_ctx = cairo_create(xcb_output);

    if (img) {
        if (!tile) {
            cairo_set_source_surface(xcb_ctx, img, 0, 0);
            cairo_paint(xcb_ctx);
        } else {
            /* create a pattern and fill a rectangle as big as the screen */
            cairo_pattern_t *pattern;
            pattern = cairo_pattern_create_for_surface(img);
            cairo_set_source(xcb_ctx, pattern);
            cairo_pattern_set_extend(pattern, CAIRO_EXTEND_REPEAT);
            cairo_rectangle(xcb_ctx, 0, 0, resolution[0], resolution[1]);
            cairo_fill(xcb_ctx);
            cairo_pattern_destroy(pattern);
        }
    } else {
        char strgroups[3][3] = {{color[0], color[1], '\0'},
                                {color[2], color[3], '\0'},
                                {color[4], color[5], '\0'}};
        uint32_t rgb16[3] = {(strtol(strgroups[0], NULL, 16)),
                             (strtol(strgroups[1], NULL, 16)),
                             (strtol(strgroups[2], NULL, 16))};
        cairo_set_source_rgb(xcb_ctx, rgb16[0] / 255.0, rgb16[1] / 255.0, rgb16[2] / 255.0);
        cairo_rectangle(xcb_ctx, 0, 0, resolution[0], resolution[1]);
        cairo_fill(xcb_ctx);
    }

    if (unlock_state >= STATE_KEY_PRESSED && unlock_indicator) {
        cairo_scale(ctx, scaling_factor(), scaling_factor());

<<<<<<< HEAD
        rsvg_handle_render_cairo_sub(svg, ctx, "#bg");
=======
        /* Use the appropriate color for the different PAM states
         * (currently verifying, wrong password, or default) */
        switch (pam_state) {
            case STATE_PAM_VERIFY:
                cairo_set_source_rgba(ctx, 0, 114.0 / 255, 255.0 / 255, 0.75);
                break;
            case STATE_PAM_WRONG:
                cairo_set_source_rgba(ctx, 250.0 / 255, 0, 0, 0.75);
                break;
            default:
                cairo_set_source_rgba(ctx, 0, 0, 0, 0.75);
                break;
        }
        cairo_fill_preserve(ctx);

        switch (pam_state) {
            case STATE_PAM_VERIFY:
                cairo_set_source_rgb(ctx, 51.0 / 255, 0, 250.0 / 255);
                break;
            case STATE_PAM_WRONG:
                cairo_set_source_rgb(ctx, 125.0 / 255, 51.0 / 255, 0);
                break;
            case STATE_PAM_IDLE:
                cairo_set_source_rgb(ctx, 51.0 / 255, 125.0 / 255, 0);
                break;
        }
        cairo_stroke(ctx);

        /* Draw an inner seperator line. */
        cairo_set_source_rgb(ctx, 0, 0, 0);
        cairo_set_line_width(ctx, 2.0);
        cairo_arc(ctx,
                  BUTTON_CENTER /* x */,
                  BUTTON_CENTER /* y */,
                  BUTTON_RADIUS - 5 /* radius */,
                  0,
                  2 * M_PI);
        cairo_stroke(ctx);

        cairo_set_line_width(ctx, 10.0);

        /* Display a (centered) text of the current PAM state. */
        char *text = NULL;
        /* We don't want to show more than a 3-digit number. */
        char buf[4];

        cairo_set_source_rgb(ctx, 0, 0, 0);
        cairo_set_font_size(ctx, 28.0);
        switch (pam_state) {
            case STATE_PAM_VERIFY:
                text = "verifying…";
                break;
            case STATE_PAM_WRONG:
                text = "wrong!";
                break;
            default:
                if (show_failed_attempts && failed_attempts > 0) {
                    if (failed_attempts > 999) {
                        text = "> 999";
                    } else {
                        snprintf(buf, sizeof(buf), "%d", failed_attempts);
                        text = buf;
                    }
                    cairo_set_source_rgb(ctx, 1, 0, 0);
                    cairo_set_font_size(ctx, 32.0);
                }
                break;
        }

        if (text) {
            cairo_text_extents_t extents;
            double x, y;
>>>>>>> 105a86dc


        /* Use the appropriate color for the different PAM states
         * (currently verifying, wrong password, or default) */
        if (!(unlock_state == STATE_KEY_ACTIVE ||
            unlock_state == STATE_BACKSPACE_ACTIVE) ||
            !remove_background) {

            switch (pam_state) {
                case STATE_PAM_VERIFY:
                    rsvg_handle_render_cairo_sub(svg, ctx, "#verify");
                    break;
                case STATE_PAM_WRONG:
                    rsvg_handle_render_cairo_sub(svg, ctx, "#fail");
                    break;
                default:
                    rsvg_handle_render_cairo_sub(svg, ctx, "#idle");
                    break;
            }
        }

        if (pam_state == STATE_PAM_WRONG && (modifier_string != NULL)) {
            cairo_text_extents_t extents;
            double x, y;

            cairo_set_font_size(ctx, 14.0);

            cairo_text_extents(ctx, modifier_string, &extents);
            x = BUTTON_CENTER - ((extents.width / 2) + extents.x_bearing);
            y = BUTTON_CENTER - ((extents.height / 2) + extents.y_bearing) + 28.0;

            cairo_move_to(ctx, x, y);
            cairo_show_text(ctx, modifier_string);
            cairo_close_path(ctx);
        }

        /* After the user pressed any valid key or the backspace key, we
         * highlight a random part of the unlock indicator to confirm this
         * keypress. */
        if (unlock_state == STATE_KEY_ACTIVE ||
            unlock_state == STATE_BACKSPACE_ACTIVE) {

            if(++current_frame >= anim_layer_count)
                current_frame = 0;

            if (unlock_state == STATE_KEY_ACTIVE) {
<<<<<<< HEAD
                if(!sequential_animation)
                    current_frame = rand() % anim_layer_count;
                char anim_id[9];
                snprintf(anim_id, sizeof(anim_id), "#anim%02d", current_frame);
                rsvg_handle_render_cairo_sub(svg, ctx, anim_id);
            } else {
                rsvg_handle_render_cairo_sub(svg, ctx, "#backspace");
=======
                /* For normal keys, we use a lighter green. */
                cairo_set_source_rgb(ctx, 51.0 / 255, 219.0 / 255, 0);
            } else {
                /* For backspace, we use red. */
                cairo_set_source_rgb(ctx, 219.0 / 255, 51.0 / 255, 0);
>>>>>>> 105a86dc
            }

        }

        rsvg_handle_render_cairo_sub(svg, ctx, "#fg");
    }

    if (xr_screens > 0) {
        /* Composite the unlock indicator in the middle of each screen. */
        for (int screen = 0; screen < xr_screens; screen++) {
            int x = (xr_resolutions[screen].x + ((xr_resolutions[screen].width / 2) - (indicator_x_physical / 2)));
            int y = (xr_resolutions[screen].y + ((xr_resolutions[screen].height / 2) - (indicator_y_physical / 2)));
            cairo_set_source_surface(xcb_ctx, output, x, y);
            cairo_rectangle(xcb_ctx, x, y, indicator_x_physical, indicator_y_physical);
            cairo_fill(xcb_ctx);
        }
    } else {
        /* We have no information about the screen sizes/positions, so we just
         * place the unlock indicator in the middle of the X root window and
         * hope for the best. */
        int x = (last_resolution[0] / 2) - (indicator_x_physical / 2);
        int y = (last_resolution[1] / 2) - (indicator_y_physical / 2);
        cairo_set_source_surface(xcb_ctx, output, x, y);
        cairo_rectangle(xcb_ctx, x, y, indicator_x_physical, indicator_y_physical);
        cairo_fill(xcb_ctx);
    }

    cairo_surface_destroy(xcb_output);
    cairo_surface_destroy(output);
    cairo_destroy(ctx);
    cairo_destroy(xcb_ctx);
    return bg_pixmap;
}

/*
 * Calls draw_image on a new pixmap and swaps that with the current pixmap
 *
 */
void redraw_screen(void) {
    xcb_pixmap_t bg_pixmap = draw_image(last_resolution);
    xcb_change_window_attributes(conn, win, XCB_CW_BACK_PIXMAP, (uint32_t[1]){bg_pixmap});
    /* XXX: Possible optimization: Only update the area in the middle of the
     * screen instead of the whole screen. */
    xcb_clear_area(conn, 0, win, 0, 0, last_resolution[0], last_resolution[1]);
    xcb_free_pixmap(conn, bg_pixmap);
    xcb_flush(conn);
}

/*
 * Hides the unlock indicator completely when there is no content in the
 * password buffer.
 *
 */
void clear_indicator(void) {
    if (input_position == 0) {
        unlock_state = STATE_STARTED;
    } else
        unlock_state = STATE_KEY_PRESSED;
    redraw_screen();
}<|MERGE_RESOLUTION|>--- conflicted
+++ resolved
@@ -151,82 +151,7 @@
     if (unlock_state >= STATE_KEY_PRESSED && unlock_indicator) {
         cairo_scale(ctx, scaling_factor(), scaling_factor());
 
-<<<<<<< HEAD
         rsvg_handle_render_cairo_sub(svg, ctx, "#bg");
-=======
-        /* Use the appropriate color for the different PAM states
-         * (currently verifying, wrong password, or default) */
-        switch (pam_state) {
-            case STATE_PAM_VERIFY:
-                cairo_set_source_rgba(ctx, 0, 114.0 / 255, 255.0 / 255, 0.75);
-                break;
-            case STATE_PAM_WRONG:
-                cairo_set_source_rgba(ctx, 250.0 / 255, 0, 0, 0.75);
-                break;
-            default:
-                cairo_set_source_rgba(ctx, 0, 0, 0, 0.75);
-                break;
-        }
-        cairo_fill_preserve(ctx);
-
-        switch (pam_state) {
-            case STATE_PAM_VERIFY:
-                cairo_set_source_rgb(ctx, 51.0 / 255, 0, 250.0 / 255);
-                break;
-            case STATE_PAM_WRONG:
-                cairo_set_source_rgb(ctx, 125.0 / 255, 51.0 / 255, 0);
-                break;
-            case STATE_PAM_IDLE:
-                cairo_set_source_rgb(ctx, 51.0 / 255, 125.0 / 255, 0);
-                break;
-        }
-        cairo_stroke(ctx);
-
-        /* Draw an inner seperator line. */
-        cairo_set_source_rgb(ctx, 0, 0, 0);
-        cairo_set_line_width(ctx, 2.0);
-        cairo_arc(ctx,
-                  BUTTON_CENTER /* x */,
-                  BUTTON_CENTER /* y */,
-                  BUTTON_RADIUS - 5 /* radius */,
-                  0,
-                  2 * M_PI);
-        cairo_stroke(ctx);
-
-        cairo_set_line_width(ctx, 10.0);
-
-        /* Display a (centered) text of the current PAM state. */
-        char *text = NULL;
-        /* We don't want to show more than a 3-digit number. */
-        char buf[4];
-
-        cairo_set_source_rgb(ctx, 0, 0, 0);
-        cairo_set_font_size(ctx, 28.0);
-        switch (pam_state) {
-            case STATE_PAM_VERIFY:
-                text = "verifying…";
-                break;
-            case STATE_PAM_WRONG:
-                text = "wrong!";
-                break;
-            default:
-                if (show_failed_attempts && failed_attempts > 0) {
-                    if (failed_attempts > 999) {
-                        text = "> 999";
-                    } else {
-                        snprintf(buf, sizeof(buf), "%d", failed_attempts);
-                        text = buf;
-                    }
-                    cairo_set_source_rgb(ctx, 1, 0, 0);
-                    cairo_set_font_size(ctx, 32.0);
-                }
-                break;
-        }
-
-        if (text) {
-            cairo_text_extents_t extents;
-            double x, y;
->>>>>>> 105a86dc
 
 
         /* Use the appropriate color for the different PAM states
@@ -248,21 +173,6 @@
             }
         }
 
-        if (pam_state == STATE_PAM_WRONG && (modifier_string != NULL)) {
-            cairo_text_extents_t extents;
-            double x, y;
-
-            cairo_set_font_size(ctx, 14.0);
-
-            cairo_text_extents(ctx, modifier_string, &extents);
-            x = BUTTON_CENTER - ((extents.width / 2) + extents.x_bearing);
-            y = BUTTON_CENTER - ((extents.height / 2) + extents.y_bearing) + 28.0;
-
-            cairo_move_to(ctx, x, y);
-            cairo_show_text(ctx, modifier_string);
-            cairo_close_path(ctx);
-        }
-
         /* After the user pressed any valid key or the backspace key, we
          * highlight a random part of the unlock indicator to confirm this
          * keypress. */
@@ -273,7 +183,6 @@
                 current_frame = 0;
 
             if (unlock_state == STATE_KEY_ACTIVE) {
-<<<<<<< HEAD
                 if(!sequential_animation)
                     current_frame = rand() % anim_layer_count;
                 char anim_id[9];
@@ -281,13 +190,6 @@
                 rsvg_handle_render_cairo_sub(svg, ctx, anim_id);
             } else {
                 rsvg_handle_render_cairo_sub(svg, ctx, "#backspace");
-=======
-                /* For normal keys, we use a lighter green. */
-                cairo_set_source_rgb(ctx, 51.0 / 255, 219.0 / 255, 0);
-            } else {
-                /* For backspace, we use red. */
-                cairo_set_source_rgb(ctx, 219.0 / 255, 51.0 / 255, 0);
->>>>>>> 105a86dc
             }
 
         }
