--- conflicted
+++ resolved
@@ -12,13 +12,8 @@
 CFLAGS += -pipe
 CFLAGS += -Wall
 CPPFLAGS += -D_GNU_SOURCE
-<<<<<<< HEAD
-CFLAGS += $(shell pkg-config --cflags cairo xcb-dpms xcb-xinerama xcb-atom xcb-image xcb-xkb xkbcommon xkbcommon-x11 librsvg-2.0)
-LIBS += $(shell pkg-config --libs cairo xcb-dpms xcb-xinerama xcb-atom xcb-image xcb-xkb xkbcommon xkbcommon-x11 librsvg-2.0)
-=======
-CFLAGS += $(shell $(PKG_CONFIG) --cflags cairo xcb-dpms xcb-xinerama xcb-atom xcb-image xcb-xkb xkbcommon xkbcommon-x11)
-LIBS += $(shell $(PKG_CONFIG) --libs cairo xcb-dpms xcb-xinerama xcb-atom xcb-image xcb-xkb xkbcommon xkbcommon-x11)
->>>>>>> 105a86dc
+CFLAGS += $(shell $(PKG_CONFIG) --cflags cairo xcb-dpms xcb-xinerama xcb-atom xcb-image xcb-xkb xkbcommon xkbcommon-x11 librsvg-2.0)
+LIBS += $(shell $(PKG_CONFIG) --libs cairo xcb-dpms xcb-xinerama xcb-atom xcb-image xcb-xkb xkbcommon xkbcommon-x11 librsvg-2.0)
 LIBS += -lpam
 LIBS += -lev
 LIBS += -lm
